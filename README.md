--- conflicted
+++ resolved
@@ -27,11 +27,7 @@
 1. Install the OpenAI Streaming Hooks library via a package manager like `npm` or `yarn`:
 
 ```bash
-npm install --save openai-streaming-hooks-chrome-fix
-<<<<<<< HEAD
-
-=======
->>>>>>> 617f92e8
+npm install --save openai-streaming-hooks
 ```
 
 2. Import the hook and use it:
